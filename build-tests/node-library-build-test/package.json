--- conflicted
+++ resolved
@@ -16,11 +16,7 @@
     "@types/mocha": "5.2.5",
     "chai": "~3.5.0",
     "gulp": "~3.9.1",
-<<<<<<< HEAD
     "@microsoft/rush-stack-compiler": "0.1.0"
-=======
-    "@microsoft/rush-stack": "0.1.1",
     "@microsoft/rush-stack-compiler": "0.1.1"
->>>>>>> c94896ce
   }
 }