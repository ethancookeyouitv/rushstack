--- conflicted
+++ resolved
@@ -21,10 +21,6 @@
     "gulp": "~3.9.1"
   },
   "devDependencies": {
-<<<<<<< HEAD
     "@microsoft/rush-stack-compiler-3.0": "0.0.0"
-=======
-    "@microsoft/rush-stack-compiler": "0.5.4"
->>>>>>> 96351913
   }
 }