--- conflicted
+++ resolved
@@ -65,31 +65,17 @@
        * - testInputs/example2/folder/MyDocumentedClass (10  errors)
        */
 
-<<<<<<< HEAD
-      assert.equal(capturedErrors.length, 10);
+      assert.equal(capturedErrors.length, 8);
       assert.equal(capturedErrors[0].message, 'Cannot provide summary in AEDoc if @inheritdoc tag is given');
-      assert.equal(capturedErrors[1].message, 'The AEDoc tag "@summary" is not supported in this context');
-      assert.equal(
-        capturedErrors[2].message, 'Unexpected text in AEDoc comment: "Mock class for testing AEDoc parser"'
-      );
-      assert.equal(capturedErrors[3].message, 'Unknown AEDoc tag "@badAedocTag"');
-      assert.equal(capturedErrors[4].message, 'Unknown tag name for inline tag.');
-      assert.equal(capturedErrors[5].message, 'Too few parameters for @link inline tag.');
-      assert.equal(capturedErrors[6].message, 'Unexpected text in AEDoc comment: "can not contain a tag"');
-      assert.equal(capturedErrors[7].message, 'More than one release tag was specified');
-=======
-      assert.equal(capturedErrors.length, 8);
-      assert.equal(capturedErrors[0].message, 'Cannot provide summary in JsDoc if @inheritdoc tag is given');
-      assert.equal(capturedErrors[1].message, 'Unknown JSDoc tag "@badJsDocTag"');
+      assert.equal(capturedErrors[1].message, 'Unknown AEDoc tag "@badAedocTag"');
       assert.equal(capturedErrors[2].message, 'Unknown tag name for inline tag.');
       assert.equal(capturedErrors[3].message, 'Too few parameters for @link inline tag.');
-      assert.equal(capturedErrors[4].message, 'Unexpected text in JSDoc comment: "can not contain a tag"');
-      assert.equal(capturedErrors[5].message, 'More than one API Tag was specified');
+      assert.equal(capturedErrors[4].message, 'Unexpected text in AEDoc comment: "can not contain a tag"');
+      assert.equal(capturedErrors[5].message, 'More than one release tag was specified');
       assert.equal(
         capturedErrors[6].message,
         'An API item reference must use the notation: "@scopeName/packageName:exportName.memberName"'
       );
->>>>>>> 1587572b
       assert.equal(
         capturedErrors[7].message,
         'inheritdoc source item is deprecated. Must provide @deprecated message or remove @inheritdoc inline tag.');
