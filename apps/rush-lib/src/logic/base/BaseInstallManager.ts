--- conflicted
+++ resolved
@@ -8,17 +8,14 @@
 import * as os from 'os';
 import * as path from 'path';
 import * as semver from 'semver';
-<<<<<<< HEAD
-import { FileSystem, JsonFile, PosixModeBits, NewlineKind, Import } from '@rushstack/node-core-library';
-=======
 import {
   FileSystem,
   JsonFile,
   PosixModeBits,
   NewlineKind,
-  AlreadyReportedError
+  AlreadyReportedError,
+  Import
 } from '@rushstack/node-core-library';
->>>>>>> f65921b0
 
 import { ApprovedPackagesChecker } from '../ApprovedPackagesChecker';
 import { AsyncRecycler } from '../../utilities/AsyncRecycler';
